from pydantic import BaseModel, Field
from typing import List, Optional, Dict, Any
from enum import Enum

class TopicExtractionRequest(BaseModel):
    text: str = Field(..., description="The text content to extract topics from")


class Topic(BaseModel):
    topic_id: int = Field(..., description="Unique identifier for the topic")
    topic_name: str = Field(..., description="Name/description of the topic")
    content_excerpt: str = Field(..., description="Relevant excerpt from the content")
    confidence_score: Optional[float] = Field(None, description="Confidence score for the topic extraction")


class TopicExtractionResponse(BaseModel):
    topics: List[Topic] = Field(..., description="List of extracted topics")
    total_topics: int = Field(..., description="Total number of topics extracted")
    processing_time: float = Field(..., description="Time taken to process the request in seconds")


class EnhancedTopic(BaseModel):
    """Enhanced topic with emotion and reasoning data"""
    topic_id: int = Field(..., description="Unique identifier for the topic")
    topic_name: str = Field(..., description="Name/description of the topic")
    content_excerpt: str = Field(..., description="Relevant excerpt from the content")
    primary_emotion: str = Field(..., description="Primary emotion detected for this topic")
    emotion_description: str = Field(..., description="Description of what this emotion represents")
    emotion_confidence: float = Field(..., description="Confidence score for emotion detection")
    reasoning: str = Field(..., description="Reasoning behind the emotion classification")


class ContentGenerationRequest(BaseModel):
    """Request for content generation"""
    original_text: str = Field(..., description="The original long-form text")
    topics: List[EnhancedTopic] = Field(..., description="List of enhanced topics with emotion data")
    original_url: str = Field(..., description="URL of the original content")
    target_platforms: List[str] = Field(default=["twitter"], description="Target social media platforms")


class GeneratedContent(BaseModel):
    """Generated content for a specific topic and platform"""
    topic_id: int = Field(..., description="ID of the topic this content was generated for")
    platform: str = Field(..., description="Platform this content was generated for")
    final_post: str = Field(..., description="Final formatted post content")
    content_strategy: str = Field(..., description="Strategy used (e.g., single_tweet, thread)")
    hashtags: List[str] = Field(default=[], description="Generated hashtags")
    call_to_action: str = Field(..., description="Generated call to action")
    success: bool = Field(..., description="Whether generation was successful")
    error: Optional[str] = Field(None, description="Error message if generation failed")
    processing_time: float = Field(..., description="Time taken to generate this content")


class ContentGenerationResponse(BaseModel):
    """Response from content generation"""
    generated_content: List[GeneratedContent] = Field(..., description="List of generated content pieces")
    total_generated: int = Field(..., description="Total number of content pieces generated")
    successful_generations: int = Field(..., description="Number of successful generations")
    total_processing_time: float = Field(..., description="Total processing time")


# New models for the unified pipeline API
class ContentPipelineRequest(BaseModel):
    """Request for the unified content processing pipeline"""
    text: str = Field(..., description="The original text to process")
    original_url: str = Field(..., description="URL of the original content")
    target_platforms: Optional[List[str]] = Field(
        default=["twitter"], 
        description="Target social media platforms"
    )


class ContentPipelineResponse(BaseModel):
    """Response from the unified content processing pipeline"""
    success: bool = Field(..., description="Whether the pipeline processing was successful")
    generated_posts: List[str] = Field(..., description="List of generated social media posts")
    total_topics: int = Field(..., description="Number of topics that were processed")
    successful_generations: int = Field(..., description="Number of successful content generations")
    processing_time: float = Field(..., description="Total processing time in seconds")
    pipeline_details: Optional[Dict[str, Any]] = Field(
        None, 
        description="Additional details about the pipeline processing"
    )
    error: Optional[str] = Field(None, description="Error message if processing failed")


class ErrorResponse(BaseModel):
    error: str = Field(..., description="Error message")
    detail: Optional[str] = Field(None, description="Additional error details")


<<<<<<< HEAD
# Individual Agent Models for separate endpoints
class TopicExtractionOnlyRequest(BaseModel):
    """Request for topic extraction only"""
    text: str = Field(..., description="The text content to extract topics from")


class TopicExtractionOnlyResponse(BaseModel):
    """Response from topic extraction only"""
    success: bool = Field(..., description="Whether the extraction was successful")
    topics: List[Topic] = Field(..., description="List of extracted topics")
    total_topics: int = Field(..., description="Total number of topics extracted")
    processing_time: float = Field(..., description="Time taken to process the request in seconds")
    error: Optional[str] = Field(None, description="Error message if extraction failed")


class EmotionTargetingOnlyRequest(BaseModel):
    """Request for emotion targeting only"""
    topics: List[Topic] = Field(..., description="List of topics to analyze for emotions")


class EmotionTargetingOnlyResponse(BaseModel):
    """Response from emotion targeting only"""
    success: bool = Field(..., description="Whether the emotion analysis was successful")
    enhanced_topics: List[EnhancedTopic] = Field(..., description="List of topics with emotion data")
    total_topics: int = Field(..., description="Total number of topics processed")
    processing_time: float = Field(..., description="Time taken to process the request in seconds")
    error: Optional[str] = Field(None, description="Error message if analysis failed")


class ContentGenerationOnlyRequest(BaseModel):
    """Request for content generation only"""
    original_text: str = Field(..., description="The original long-form text")
    topics: List[EnhancedTopic] = Field(..., description="List of enhanced topics with emotion data")
    original_url: str = Field(..., description="URL of the original content")
    target_platforms: Optional[List[str]] = Field(
        default=["twitter"], 
        description="Target social media platforms"
    )


class ContentGenerationOnlyResponse(BaseModel):
    """Response from content generation only"""
    success: bool = Field(..., description="Whether the generation was successful")
    generated_content: List[GeneratedContent] = Field(..., description="List of generated content pieces")
    total_generated: int = Field(..., description="Total number of content pieces generated")
    successful_generations: int = Field(..., description="Number of successful generations")
    processing_time: float = Field(..., description="Total processing time")
    error: Optional[str] = Field(None, description="Error message if generation failed") 

    # YouTube Conversion Models
class YouTubeProcessRequest(BaseModel):
    url: str = Field(..., description="The YouTube video URL to be processed.")

class YouTubeProcessResponse(BaseModel):
    success: bool = Field(..., description="Indicates if the entire process was successful.")
    video_id: Optional[str] = Field(None, description="The unique identifier for the YouTube video.")
    video_title: Optional[str] = Field(None, description="The title of the YouTube video.")
    video_duration: Optional[int] = Field(None, description="The duration of the video in seconds.")
    mp3_file_path: Optional[str] = Field(None, description="The local server path to the downloaded MP3 file.")
    transcript: Optional[str] = Field(None, description="The full, AI-generated transcript of the video's audio.")
    processing_time_seconds: float = Field(..., description="Total time taken for the entire process.")
    error_message: Optional[str] = Field(None, description="Details of any error that occurred.")
=======
# Import social media models
from .social_media.models import (
    PlatformPostRequest,
    PlatformPostResponse,
    PlatformStatusResponse,
    AllPlatformsStatusResponse
) 
>>>>>>> 0e0305ba
<|MERGE_RESOLUTION|>--- conflicted
+++ resolved
@@ -89,7 +89,6 @@
     detail: Optional[str] = Field(None, description="Additional error details")
 
 
-<<<<<<< HEAD
 # Individual Agent Models for separate endpoints
 class TopicExtractionOnlyRequest(BaseModel):
     """Request for topic extraction only"""
@@ -151,13 +150,4 @@
     mp3_file_path: Optional[str] = Field(None, description="The local server path to the downloaded MP3 file.")
     transcript: Optional[str] = Field(None, description="The full, AI-generated transcript of the video's audio.")
     processing_time_seconds: float = Field(..., description="Total time taken for the entire process.")
-    error_message: Optional[str] = Field(None, description="Details of any error that occurred.")
-=======
-# Import social media models
-from .social_media.models import (
-    PlatformPostRequest,
-    PlatformPostResponse,
-    PlatformStatusResponse,
-    AllPlatformsStatusResponse
-) 
->>>>>>> 0e0305ba
+    error_message: Optional[str] = Field(None, description="Details of any error that occurred.")