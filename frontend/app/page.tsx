--- conflicted
+++ resolved
@@ -83,17 +83,14 @@
   const textareaRef = useRef<HTMLTextAreaElement>(null);
   const editTextareaRef = useRef<HTMLTextAreaElement>(null);
   const youtubeInputRef = useRef<HTMLInputElement>(null);
-<<<<<<< HEAD
+
   const [isPlatformSelectionStep, setIsPlatformSelectionStep] = useState(false);
   const [isPlatformSelectionVisible, setPlatformSelectionVisible] = useState(false);
   const [isConfirmButtonVisible, setConfirmButtonVisible] = useState(false);
   const [showAnimations, setShowAnimations] = useState(false);
   const [isLayoutTransitioning, setIsLayoutTransitioning] = useState(false);
   console.log(`showAnimations (for build error): ${showAnimations}`);
-=======
   const [isAuthModalOpen, setIsAuthModalOpen] = useState(false);
-
->>>>>>> c14d0db1
   // Check authentication status on component mount
   useEffect(() => {
     checkAuthStatus();
