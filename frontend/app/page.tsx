"use client";
import React, { useState, useEffect, useRef } from 'react';
import { ArrowRight, Loader2, CheckCircle, X, Send, Copy, FileText, Youtube, Video, FileText as Transcript } from 'lucide-react';
import { useAuthStore } from '@/lib/auth-store';
import { ProfileDropdown } from '@/components/ProfileDropdown';
import { useSearchParams } from 'next/navigation';

// X.com Logo Component
const XLogo = ({ className }: { className?: string }) => (
  <svg viewBox="0 0 24 24" className={className} fill="currentColor">
    <path d="M18.244 2.25h3.308l-7.227 8.26 8.502 11.24H16.17l-5.214-6.817L4.99 21.75H1.68l7.73-8.835L1.254 2.25H8.08l4.713 6.231zm-1.161 17.52h1.833L7.084 4.126H5.117z"/>
  </svg>
);

const API_URL = 'http://localhost:8000';

// Function to extract YouTube video ID from URL
const extractYouTubeId = (url: string): string | null => {
  const regex = /(?:youtube\.com\/(?:[^\/]+\/.+\/|(?:v|e(?:mbed)?)\/|.*[?&]v=)|youtu\.be\/)([^"&?\/\s]{11})/;
  const match = url.match(regex);
  return match ? match[1] : null;
};

function App() {
  const { user, isLoggedIn, isLoading, loginWithX, logout, checkAuthStatus, resetAuthState } = useAuthStore();
  const searchParams = useSearchParams();
  const [content, setContent] = useState('');
  const [contentType, setContentType] = useState<'text' | 'youtube'>('text');
  const [youtubeViewType, setYoutubeViewType] = useState<'video' | 'transcript'>('video');
  const [isProcessing, setIsProcessing] = useState(false);
  const [isComplete, setIsComplete] = useState(false);
  const [isTranscriptLoading, setIsTranscriptLoading] = useState(false);
  const [contentBlocks, setContentBlocks] = useState<string[]>([]);
  const [expandedPost, setExpandedPost] = useState<number | null>(null);
  const [isTransitioning, setIsTransitioning] = useState(false);
  const [isStarted, setIsStarted] = useState(false);
  const [editingContent, setEditingContent] = useState('');
  const [copySuccess, setCopySuccess] = useState(false);
  const [isContentTransitioning, setIsContentTransitioning] = useState(false);
  const [isYoutubeViewTransitioning, setIsYoutubeViewTransitioning] = useState(false);
  const [actualTranscript, setActualTranscript] = useState<string>('');
  const textareaRef = useRef<HTMLTextAreaElement>(null);
  const editTextareaRef = useRef<HTMLTextAreaElement>(null);
  const youtubeInputRef = useRef<HTMLInputElement>(null);

<<<<<<< HEAD
=======
  // Check authentication status on component mount
  useEffect(() => {
    checkAuthStatus();
  }, [checkAuthStatus]);

  // Handle auth errors from URL parameters
  useEffect(() => {
    const error = searchParams.get('error');
    if (error) {
      console.error('Authentication error:', error);
      // You can add a toast notification here if you want
      // For now, we'll just log it
    }
  }, [searchParams]);

  const sampleContentBlocks = [
    "Lorem ipsum dolor sit amet, consectetur adipiscing elit. Sed do eiusmod tempor incididunt ut labore et dolore magna aliqua. Ut enim ad minim veniam, quis nostrud exercitation ullamco laboris nisi ut aliquip ex ea commodo consequat. Duis aute irure dolor in reprehenderit in voluptate velit esse cillum dolore eu fugiat nulla pariatur. Excepteur sint occaecat cupidatat non proident, sunt in culpa qui officia deserunt mollit anim id est laborum.",
    "Ut enim ad minim veniam, quis nostrud exercitation ullamco laboris nisi ut aliquip ex ea commodo consequat. Sed ut perspiciatis unde omnis iste natus error sit voluptatem accusantium doloremque laudantium, totam rem aperiam, eaque ipsa quae ab illo inventore veritatis et quasi architecto beatae vitae dicta sunt explicabo. Nemo enim ipsam voluptatem quia voluptas sit aspernatur aut odit aut fugit.",
    "Duis aute irure dolor in reprehenderit in voluptate velit esse cillum dolore eu fugiat nulla pariatur. At vero eos et accusamus et iusto odio dignissimos ducimus qui blanditiis praesentium voluptatum deleniti atque corrupti quos dolores et quas molestias excepturi sint occaecati cupiditate non provident, similique sunt in culpa qui officia deserunt mollitia animi.",
    "Excepteur sint occaecat cupidatat non proident, sunt in culpa qui officia deserunt mollit anim id est laborum. Temporibus autem quibusdam et aut officiis debitis aut rerum necessitatibus saepe eveniet ut et voluptates repudiandae sint et molestiae non recusandae. Itaque earum rerum hic tenetur a sapiente delectus.",
    "Sed ut perspiciatis unde omnis iste natus error sit voluptatem accusantium doloremque laudantium. Nam libero tempore, cum soluta nobis est eligendi optio cumque nihil impedit quo minus id quod maxime placeat facere possimus, omnis voluptas assumenda est, omnis dolor repellendus.",
    "Totam rem aperiam, eaque ipsa quae ab illo inventore veritatis et quasi architecto beatae vitae dicta sunt. Et harum quidem rerum facilis est et expedita distinctio. Nam libero tempore, cum soluta nobis est eligendi optio cumque nihil impedit quo minus id quod maxime placeat facere possimus.",
    "Nemo enim ipsam voluptatem quia voluptas sit aspernatur aut odit aut fugit, sed quia consequuntur magni dolores. Neque porro quisquam est, qui dolorem ipsum quia dolor sit amet, consectetur, adipisci velit, sed quia non numquam eius modi tempora incidunt ut labore et dolore magnam aliquam quaerat voluptatem.",
    "Neque porro quisquam est, qui dolorem ipsum quia dolor sit amet, consectetur, adipisci velit. Ut enim ad minima veniam, quis nostrum exercitationem ullam corporis suscipit laboriosam, nisi ut aliquid ex ea commodi consequatur? Quis autem vel eum iure reprehenderit qui in ea voluptate velit esse quam nihil molestiae consequatur.",
    "At vero eos et accusamus et iusto odio dignissimos ducimus qui blanditiis praesentium voluptatum deleniti atque corrupti. Vel illum qui dolorem eum fugiat quo voluptas nulla pariatur? At vero eos et accusamus et iusto odio dignissimos ducimus qui blanditiis praesentium voluptatum deleniti atque corrupti quos dolores.",
    "Et harum quidem rerum facilis est et expedita distinctio. Nam libero tempore, cum soluta nobis est eligendi optio. Temporibus autem quibusdam et aut officiis debitis aut rerum necessitatibus saepe eveniet ut et voluptates repudiandae sint et molestiae non recusandae.",
    "Temporibus autem quibusdam et aut officiis debitis aut rerum necessitatibus saepe eveniet ut et voluptates repudiandae. Itaque earum rerum hic tenetur a sapiente delectus, ut aut reiciendis voluptatibus maiores alias consequatur aut perferendis doloribus asperiores repellat.",
    "Itaque earum rerum hic tenetur a sapiente delectus, ut aut reiciendis voluptatibus maiores alias consequatur aut perferendis. Sed ut perspiciatis unde omnis iste natus error sit voluptatem accusantium doloremque laudantium, totam rem aperiam, eaque ipsa quae ab illo inventore veritatis."
  ];
>>>>>>> f8896f7e


  // Handle escape key to close expanded post
  useEffect(() => {
    const handleEscapeKey = (event: KeyboardEvent) => {
      if (event.key === 'Escape' && expandedPost !== null) {
        handleCloseExpanded();
      }
    };

    document.addEventListener('keydown', handleEscapeKey);
    return () => {
      document.removeEventListener('keydown', handleEscapeKey);
    };
  }, [expandedPost]);

  // Auto-resize textarea
  useEffect(() => {
    if (editTextareaRef.current) {
      editTextareaRef.current.style.height = 'auto';
      editTextareaRef.current.style.height = editTextareaRef.current.scrollHeight + 'px';
    }
  }, [editingContent]);

  // Clear content when switching content type with fade transition
  useEffect(() => {
    if (content.trim()) {
      setIsContentTransitioning(true);
      setTimeout(() => {
        setContent('');
        setIsContentTransitioning(false);
      }, 150);
    }
  }, [contentType, content]);

  // Helper function to start post generation (used after transcript is ready)
  const startPostGeneration = (transcriptText?: string, youtubeUrl?: string) => {
    setIsProcessing(true);
    setContentBlocks([]);

    // Use transcript text if provided, otherwise use the content from the text box
    const textToProcess = transcriptText || content;
    
    // Build request body
    const body: {
      text: string;
      target_platforms: string[];
      original_url?: string;
    } = {
      text: textToProcess,
      target_platforms: ['twitter']
    };
    
    // Add original_url if we have a YouTube URL
    if (youtubeUrl) {
      body.original_url = youtubeUrl;
    }
    
    console.log('Sending post generation request:', body);
    
    // Send the content to the API
    fetch(API_URL + '/api/v1/generate-posts', {
      method: 'POST',
      headers: {
        'Content-Type': 'application/json'
      },
      body: JSON.stringify(body)
    })
      .then(response => {
        if (!response.ok) {
          throw new Error(`HTTP error! status: ${response.status}`);
        }
        return response.json();
      })
      .then(data => {
        console.log('Post generation API response:', data);
        
        if (data.success && data.generated_posts) {
          // Set the actual generated posts from the API
          setContentBlocks(data.generated_posts);
          setIsProcessing(false);
          setIsComplete(true);
        } else {
          // Handle API errors
          console.error('API returned error:', data.error);
          setContentBlocks(['Error: Failed to generate posts. Please try again.']);
          setIsProcessing(false);
          setIsComplete(false);
        }
      })
      .catch(error => {
        console.error('Error generating posts:', error);
        setContentBlocks(['Error: Unable to connect to the server. Please check if the backend is running.']);
        setIsProcessing(false);
        setIsComplete(false);
      });
  };

  const handleStart = () => {
    setIsStarted(true);

    if (contentType === 'youtube') {
      // Validate YouTube URL first
      if (!content.trim() || !extractYouTubeId(content)) {
        setContentBlocks(['Error: Please enter a valid YouTube URL.']);
        setIsProcessing(false);
        setIsComplete(false);
        return;
      }
      
      // For YouTube content, first get transcript, then generate posts
      setIsTranscriptLoading(true);
      
      const youtubeBody = {
        url: content
      };
      
      console.log('Calling YouTube API:', youtubeBody);
      
      // Step 1: Call YouTube transcription API
      fetch(API_URL + '/api/v1/youtube/process', {
        method: 'POST',
        headers: {
          'Content-Type': 'application/json'
        },
        body: JSON.stringify(youtubeBody)
      })
        .then(response => {
          if (!response.ok) {
            throw new Error(`HTTP error! status: ${response.status}`);
          }
          return response.json();
        })
        .then(data => {
          console.log('YouTube API response:', data);
          
          if (data.success) {
            if (data.transcript) {
              // Store the actual transcript
              setActualTranscript(data.transcript);
              setIsTranscriptLoading(false);
              // Step 2: Use transcript to generate posts
              startPostGeneration(data.transcript, content);
            } else {
              // Video was processed but transcription failed
              console.warn('Video processed but transcription failed');
              setActualTranscript('Transcription failed. This might be due to a large file size or API timeout.');
              setIsTranscriptLoading(false);
              setContentBlocks(['Error: Video was downloaded successfully, but transcription failed. This might be due to a large file size or API timeout. Please try with a shorter video.']);
              setIsProcessing(false);
              setIsComplete(false);
            }
          } else {
            // Handle YouTube API errors
            console.error('YouTube API error:', data.error_message);
            setIsTranscriptLoading(false);
            setContentBlocks([`Error: Failed to process YouTube video. ${data.error_message || 'Please try again.'}`]);
            setIsProcessing(false);
            setIsComplete(false);
          }
        })
        .catch(error => {
          console.error('Error calling YouTube API:', error);
          setIsTranscriptLoading(false);
          setContentBlocks(['Error: Unable to process YouTube video. Please check the URL and try again.']);
          setIsProcessing(false);
          setIsComplete(false);
        });
    } else {
      // Validate text content
      if (!content.trim()) {
        setContentBlocks(['Error: Please enter some text to generate posts from.']);
        setIsProcessing(false);
        setIsComplete(false);
        return;
      }
      
      // For text content, start post generation immediately
      startPostGeneration();
    }
  };

  const handleReset = () => {
    // Reset all state to initial values
    setContent('');
    setContentType('text');
    setYoutubeViewType('video');
    setIsProcessing(false);
    setIsComplete(false);
    setIsTranscriptLoading(false);
    setContentBlocks([]);
    setExpandedPost(null);
    setIsTransitioning(false);
    setIsStarted(false);
    setEditingContent('');
    setCopySuccess(false);
    setIsContentTransitioning(false);
    setIsYoutubeViewTransitioning(false);
    setActualTranscript('');
  };

  const handleContentChange = (e: React.ChangeEvent<HTMLTextAreaElement>) => {
    setContent(e.target.value);
  };

  const handleYouTubeInputChange = (e: React.ChangeEvent<HTMLInputElement>) => {
    setContent(e.target.value);
  };

  const handleContentTypeChange = (newType: 'text' | 'youtube') => {
    if (newType !== contentType) {
      setIsContentTransitioning(true);
      setTimeout(() => {
        setContentType(newType);
        setTimeout(() => {
          setIsContentTransitioning(false);
          // Focus the appropriate input field after transition completes
          if (newType === 'text') {
            textareaRef.current?.focus();
          } else if (newType === 'youtube') {
            youtubeInputRef.current?.focus();
          }
        }, 50);
      }, 150);
    }
  };

  const handleYoutubeViewTypeChange = (newViewType: 'video' | 'transcript') => {
    if (newViewType !== youtubeViewType) {
      setIsYoutubeViewTransitioning(true);
      setTimeout(() => {
        setYoutubeViewType(newViewType);
        setTimeout(() => {
          setIsYoutubeViewTransitioning(false);
        }, 50);
      }, 150);
    }
  };

  const handlePostClick = (index: number) => {
    setIsTransitioning(true);
    setExpandedPost(index);
    setEditingContent(contentBlocks[index]);
    
    // Complete transition after animation
    setTimeout(() => {
      setIsTransitioning(false);
    }, 300);
  };

  const handleCloseExpanded = () => {
    // Save the edited content back to the content blocks
    if (expandedPost !== null) {
      const updatedBlocks = [...contentBlocks];
      updatedBlocks[expandedPost] = editingContent;
      setContentBlocks(updatedBlocks);
    }
    
    setIsTransitioning(true);
    
    // After animation, reset everything
    setTimeout(() => {
      setExpandedPost(null);
      setIsTransitioning(false);
      setEditingContent('');
    }, 300);
  };

  const handleEditingContentChange = (e: React.ChangeEvent<HTMLTextAreaElement>) => {
    setEditingContent(e.target.value);
  };

  const handleCopy = async () => {
    try {
      await navigator.clipboard.writeText(editingContent);
      setCopySuccess(true);
      setTimeout(() => setCopySuccess(false), 2000);
    } catch (err) {
      console.error('Failed to copy text: ', err);
    }
  };

  const handleSend = () => {
    // Placeholder for send functionality
    console.log('Sending content:', editingContent);
   
  };

  const getPlaceholderText = () => {
    return contentType === 'text' 
      ? 'Paste your content here...' 
      : 'Paste YouTube link here...';
  };

  // Get YouTube video ID for embedding
  const youtubeVideoId = contentType === 'youtube' && content ? extractYouTubeId(content) : null;
  const hasValidYouTubeUrl = youtubeVideoId !== null;

  return (
    <div className="h-screen bg-white p-8 flex flex-col overflow-hidden relative">
      {/* Fixed Profile/Login Button - Top Right */}
      <div className="fixed top-4 right-4 z-50">
        {isLoggedIn && user ? (
          <ProfileDropdown 
            user={user} 
            isLoading={isLoading} 
            onLogout={logout} 
          />
        ) : (
          <button 
            onClick={loginWithX}
            disabled={isLoading}
            className="bg-black text-white px-4 py-2 rounded-lg hover:bg-gray-800 transition-all transform hover:scale-105 flex items-center gap-2 text-sm font-semibold shadow-lg"
          >
            {isLoading ? (
              <>
                <Loader2 className="w-4 h-4 animate-spin" />
                Connecting...
              </>
            ) : (
              <>
                <XLogo className="w-4 h-4" />
                Login with X
              </>
            )}
          </button>
        )}
      </div>

      <div className="flex flex-1 min-h-0">
        {/* Content Section */}
        <div className={`transition-all duration-500 ${isStarted ? 'w-1/2' : 'w-2/3'} flex flex-col min-h-0`}>
          {/* Header - moves up when YouTube video is present or when started */}
          <div className={`transition-all duration-500 ${
            isStarted || (contentType === 'youtube' && hasValidYouTubeUrl)
              ? 'mb-4' 
              : 'mt-32 mb-8'
          } flex-shrink-0`}>
            <div className="flex items-end justify-between mb-8">
              <div className="flex items-fi">
                <img 
                  src="/chameleon_logo.png" 
                  alt="Chameleon Logo" 
                  className={`transition-all duration-500 mr-4 ${
                    isStarted || (contentType === 'youtube' && hasValidYouTubeUrl)
                      ? 'w-8 h-8' 
                      : 'w-16 h-16 md:w-20 md:h-20'
                  }`}
                />
                <div className="flex flex-col">
                  <h1 
                    onClick={handleReset}
                    className={`font-bold bg-gradient-to-r from-teal-600 to-teal-400 bg-clip-text text-transparent text-left transition-all duration-500 cursor-pointer hover:from-teal-500 hover:to-teal-300 ${
                      isStarted || (contentType === 'youtube' && hasValidYouTubeUrl)
                        ? 'text-lg' 
                        : 'text-5xl md:text-6xl'
                    }`}
                  >
                    chameleon
                  </h1>
                  {!isStarted && !(contentType === 'youtube' && hasValidYouTubeUrl) && (
                  <p className="text-teal-500 font-bold text-left transition-all duration-500 text-lg mt-2">
                    adapt your content to any platform
                  </p>
                )}
                </div>
              </div>
              
              {/* Start Button */}
              {content.trim() && !isStarted && (
                <button 
                  onClick={handleStart}
                  className="bg-gradient-to-r from-teal-600 to-teal-400 text-white px-4 py-2 rounded-lg hover:bg-teal-400 transition-all transform hover:scale-105 flex items-center gap-2 text-sm font-semibold"
                >
                  Start
                  <ArrowRight className="w-4 h-4" />
                </button>
              )}
            </div>
          </div>
          
          {/* Content Type Toggle - Hide unused option when started */}
          <div className="mb-3 flex-shrink-0 flex items-center gap-4">
            <div className="flex bg-gray-100 rounded-md p-0.5 w-fit">
              {/* Text button - hide when started and contentType is youtube */}
              {!(isStarted && contentType === 'youtube') && (
                <button
                  onClick={() => handleContentTypeChange('text')}
                  className={`flex items-center gap-1.5 px-2.5 py-1.5 rounded text-xs font-medium transition-all ${
                    contentType === 'text'
                      ? 'bg-white text-teal-600 shadow-sm'
                      : 'text-gray-600 hover:text-gray-800'
                  }`}
                  disabled={isProcessing || isComplete}
                >
                  <FileText className="w-3 h-3" />
                  Text
                </button>
              )}
              
              {/* YouTube button - hide when started and contentType is text */}
              {!(isStarted && contentType === 'text') && (
                <button
                  onClick={() => handleContentTypeChange('youtube')}
                  className={`flex items-center gap-1.5 px-2.5 py-1.5 rounded text-xs font-medium transition-all ${
                    contentType === 'youtube'
                      ? 'bg-white text-red-600 shadow-sm'
                      : 'text-gray-600 hover:text-gray-800'
                  }`}
                  disabled={isProcessing || isComplete}
                >
                  <Youtube className="w-3 h-3" />
                  YouTube Link
                </button>
              )}
            </div>

            {/* Video/Transcript Toggle - Only show when YouTube is selected, started, and has valid URL */}
            {isStarted && contentType === 'youtube' && hasValidYouTubeUrl && (
              <div className="flex bg-gray-100 rounded-md p-0.5 w-fit">
                <button
                  onClick={() => handleYoutubeViewTypeChange('video')}
                  className={`flex items-center gap-1.5 px-2.5 py-1.5 rounded text-xs font-medium transition-all ${
                    youtubeViewType === 'video'
                      ? 'bg-white text-blue-600 shadow-sm'
                      : 'text-gray-600 hover:text-gray-800'
                  }`}
                  disabled={isTranscriptLoading}
                >
                  <Video className="w-3 h-3" />
                  Video
                </button>
                <button
                  onClick={() => handleYoutubeViewTypeChange('transcript')}
                  className={`flex items-center gap-1.5 px-2.5 py-1.5 rounded text-xs font-medium transition-all ${
                    youtubeViewType === 'transcript'
                      ? 'bg-white text-purple-600 shadow-sm'
                      : 'text-gray-600 hover:text-gray-800'
                  }`}
                  disabled={isTranscriptLoading}
                >
                  <Transcript className="w-3 h-3" />
                  Transcript
                </button>
              </div>
            )}
          </div>
          
          {/* Content Input Area with fade transitions */}
          <div className="flex-1 min-h-0 flex flex-col relative">
            {contentType === 'text' ? (
              <textarea
                ref={textareaRef}
                value={content}
                onChange={handleContentChange}
                placeholder={getPlaceholderText()}
                className={`w-full flex-1 min-h-0 p-6 rounded-lg resize-none focus:outline-none shadow-lg text-sm leading-relaxed text-left bg-white text-black transition-all duration-300 ${
                  isContentTransitioning ? 'opacity-0' : 'opacity-100'
                }`}
                disabled={isProcessing || isComplete}
              />
            ) : (
              <div className={`flex-1 min-h-0 flex flex-col transition-all duration-300 ${
                isContentTransitioning ? 'opacity-0' : 'opacity-100'
              }`}>
                {/* YouTube URL Input */}
                <input
                  ref={youtubeInputRef}
                  type="text"
                  value={content}
                  onChange={handleYouTubeInputChange}
                  placeholder={getPlaceholderText()}
                  className="w-full p-4 rounded-lg focus:outline-none shadow-lg text-sm bg-white text-black flex-shrink-0 h-16"
                  disabled={isProcessing || isComplete}
                />
                
                {/* YouTube Content Area - Video or Transcript */}
                {hasValidYouTubeUrl && (
                  <div className="flex-1 min-h-0 mt-4 relative">
                    {/* Video View */}
                    {youtubeViewType === 'video' && (
                      <div className={`absolute inset-0 bg-gray-100 rounded-lg overflow-hidden shadow-lg transition-all duration-300 ${
                        isYoutubeViewTransitioning ? 'opacity-0' : 'opacity-100'
                      }`}>
                        <iframe
                          src={`https://www.youtube.com/embed/${youtubeVideoId}`}
                          title="YouTube video player"
                          frameBorder="0"
                          allow="accelerometer; autoplay; clipboard-write; encrypted-media; gyroscope; picture-in-picture; web-share"
                          allowFullScreen
                          className="w-full h-full"
                        />
                      </div>
                    )}
                    
                    {/* Transcript View */}
                    {youtubeViewType === 'transcript' && (
                      <div className={`flex-1 bg-white rounded-lg shadow-lg relative transition-all duration-300 ${
                        isYoutubeViewTransitioning ? 'opacity-0' : 'opacity-100'
                      }`}>
                        {/* Transcript Loading Overlay */}
                        {isTranscriptLoading && (
                          <div className="absolute inset-0 bg-white bg-opacity-90 flex items-center justify-center z-10 rounded-lg">
                            <div className="flex flex-col items-center gap-3">
                              <Loader2 className="w-8 h-8 text-teal-500 animate-spin" />
                              <p className="text-sm text-gray-600">Loading transcript...</p>
                            </div>
                          </div>
                        )}
                        
                        {/* Transcript Content - Simple scrollable div */}
                        <div className={`h-full p-6 overflow-y-auto rounded-lg transition-all duration-300 ${
                          isTranscriptLoading ? 'opacity-50 pointer-events-none' : 'opacity-100'
                        }`}>
                          <div className="text-sm leading-relaxed text-gray-700 whitespace-pre-line overflow-y-auto">
                            {actualTranscript || 'Enter a YouTube URL and click Start to see the transcript here.'}
                          </div>
                        </div>
                      </div>
                    )}
                  </div>
                )}
                
                {/* Invalid URL message */}
                {contentType === 'youtube' && content && !hasValidYouTubeUrl && (
                  <div className="mt-4 p-4 bg-red-50 border border-red-200 rounded-lg">
                    <p className="text-sm text-red-600">
                      Please enter a valid YouTube URL
                    </p>
                    <p className="text-xs text-red-400 mt-1">
                      Supported formats: youtube.com/watch?v=... or youtu.be/...
                    </p>
                  </div>
                )}
              </div>
            )}
          </div>
        </div>

        {/* Processing/Complete Section */}
        {isStarted && (
          <div className="w-1/2 p-8 flex flex-col min-h-0">
            <div className="text-center mb-6 flex-shrink-0">
              {isTranscriptLoading ? (
                <>
                  <div className="w-12 h-12 mx-auto mb-3 bg-purple-50 rounded-full flex items-center justify-center">
                    <Loader2 className="w-6 h-6 text-purple-500 animate-spin" />
                  </div>
                  <p className="text-purple-600 text-xs">Loading transcript...</p>
                </>
              ) : isProcessing ? (
                <>
                  <div className="w-12 h-12 mx-auto mb-3 bg-teal-50 rounded-full flex items-center justify-center">
                    <Loader2 className="w-6 h-6 text-teal-500 animate-spin" />
                  </div>
                  <p className="text-gray-600 text-xs">Processing...</p>
                </>
              ) : (
                <>
                  <div className="w-12 h-12 mx-auto mb-3 bg-green-50 rounded-full flex items-center justify-center">
                    <CheckCircle className="w-6 h-6 text-green-600" />
                  </div>
                  <p className="text-green-600 text-xs font-medium">Complete!</p>
                </>
              )}
            </div>

            {/* Tab Area with Post Count */}
            <div className="flex items-center justify-between mb-4 flex-shrink-0">
              <div className="flex items-center gap-2 px-3 py-2 bg-teal-50 rounded-lg border border-teal-200">
                <XLogo className="w-4 h-4 text-teal-500" />
                <span className="text-sm text-teal-700 font-medium">Generated Posts</span>
              </div>
              {contentBlocks.length > 0 && !isProcessing && (
                <div className="text-xs text-gray-500">
                  {contentBlocks.length} post{contentBlocks.length !== 1 ? 's' : ''} generated
                </div>
              )}
            </div>

            {/* Quotes Container */}
            <div className="flex-1 min-h-0 bg-gray-50 rounded-lg border border-gray-200 p-4 relative overflow-hidden">
              {/* Normal view - scrollable content blocks */}
              <div className={`h-full transition-all duration-300 ${expandedPost !== null ? 'opacity-0 scale-95' : 'opacity-100 scale-100'}`}>
                <div className="h-full overflow-y-auto space-y-4 pr-2">
                  {contentBlocks.map((block, index) => (
                    <div
                      key={index}
                      className="bg-white border border-gray-200 rounded-lg p-4 shadow-sm animate-fade-in flex-shrink-0 cursor-pointer transition-all duration-200 hover:scale-105 hover:shadow-md hover:border-teal-300"
                      style={{
                        animationDelay: `${index * 0.1}s`,
                        animationFillMode: 'both'
                      }}
                      onClick={() => handlePostClick(index)}
                    >
                      <p className="text-sm text-gray-700 leading-relaxed">{block}</p>
                    </div>
                  ))}
                </div>
              </div>

              {/* Expanded view - fills the entire quotes container */}
              {expandedPost !== null && (
                <div className={`absolute inset-0 text-sm bg-white shadow-lg border border-gray-200 rounded-lg flex transition-all duration-300 ${
                  isTransitioning ? 'opacity-0 scale-95' : 'opacity-100 scale-100'
                }`}>
                  {/* Main content area */}
                  <div className="flex-1 flex flex-col">
                    {/* Editable Content */}
                    <div className="flex-1 p-6 overflow-y-auto">
                      <textarea
                        ref={editTextareaRef}
                        value={editingContent}
                        onChange={handleEditingContentChange}
                        className="w-full min-h-full resize-none border-none outline-none text-gray-700 leading-relaxed text-sm bg-transparent"
                        placeholder="Start editing your content..."
                        style={{ minHeight: '200px' }}
                      />
                    </div>
                  </div>
                  
                  {/* Right sidebar with controls */}
                  <div className="w-12 bg-gray-50 border-l border-gray-200 flex flex-col items-center py-4 gap-4">
                    {/* Close button */}
                    <button
                      onClick={handleCloseExpanded}
                      className="p-3 hover:bg-gray-200 rounded-lg transition-colors group"
                      title="Close (ESC)"
                    >
                      <X className="w-3 h-3 text-gray-500 group-hover:text-gray-700" />
                    </button>
                    
                    {/* Send button */}
                    <button
                      onClick={handleSend}
                      className="p-3 bg-gradient-to-r from-teal-600 to-teal-400 hover:bg-teal-500 rounded-lg transition-colors group"
                      title="Send"
                    >
                      <Send className="w-3 h-3 text-white" />
                    </button>
                    
                    {/* Copy button */}
                    <button
                      onClick={handleCopy}
                      className={`p-3 rounded-lg transition-colors group ${
                        copySuccess 
                          ? 'bg-green-100 hover:bg-green-200' 
                          : 'hover:bg-gray-200'
                      }`}
                      title="Copy to clipboard"
                    >
                      <Copy className={`w-3 h-3 ${
                        copySuccess 
                          ? 'text-green-600' 
                          : 'text-gray-500 group-hover:text-gray-700'
                      }`} />
                    </button>
                  </div>
                </div>
              )}
            </div>
          </div>
        )}
      </div>

      <style jsx>{`
        @keyframes fade-in {
          from {
            opacity: 0;
            transform: translateY(10px);
          }
          to {
            opacity: 1;
            transform: translateY(0);
          }
        }
        
        .animate-fade-in {
          animation: fade-in 0.5s ease-out;
        }

        .line-clamp-3 {
          display: -webkit-box;
          -webkit-line-clamp: 3;
          -webkit-box-orient: vertical;
          overflow: hidden;
        }

        /* Custom scrollbar styling */
        .overflow-y-auto::-webkit-scrollbar {
          width: 6px;
        }
        
        .overflow-y-auto::-webkit-scrollbar-track {
          background: #f1f5f9;
          border-radius: 3px;
        }
        
        .overflow-y-auto::-webkit-scrollbar-thumb {
          background: #cbd5e1;
          border-radius: 3px;
        }
        
        .overflow-y-auto::-webkit-scrollbar-thumb:hover {
          background: #94a3b8;
        }
      `}</style>
    </div>
  );
}

export default App;<|MERGE_RESOLUTION|>--- conflicted
+++ resolved
@@ -43,8 +43,6 @@
   const editTextareaRef = useRef<HTMLTextAreaElement>(null);
   const youtubeInputRef = useRef<HTMLInputElement>(null);
 
-<<<<<<< HEAD
-=======
   // Check authentication status on component mount
   useEffect(() => {
     checkAuthStatus();
@@ -60,21 +58,6 @@
     }
   }, [searchParams]);
 
-  const sampleContentBlocks = [
-    "Lorem ipsum dolor sit amet, consectetur adipiscing elit. Sed do eiusmod tempor incididunt ut labore et dolore magna aliqua. Ut enim ad minim veniam, quis nostrud exercitation ullamco laboris nisi ut aliquip ex ea commodo consequat. Duis aute irure dolor in reprehenderit in voluptate velit esse cillum dolore eu fugiat nulla pariatur. Excepteur sint occaecat cupidatat non proident, sunt in culpa qui officia deserunt mollit anim id est laborum.",
-    "Ut enim ad minim veniam, quis nostrud exercitation ullamco laboris nisi ut aliquip ex ea commodo consequat. Sed ut perspiciatis unde omnis iste natus error sit voluptatem accusantium doloremque laudantium, totam rem aperiam, eaque ipsa quae ab illo inventore veritatis et quasi architecto beatae vitae dicta sunt explicabo. Nemo enim ipsam voluptatem quia voluptas sit aspernatur aut odit aut fugit.",
-    "Duis aute irure dolor in reprehenderit in voluptate velit esse cillum dolore eu fugiat nulla pariatur. At vero eos et accusamus et iusto odio dignissimos ducimus qui blanditiis praesentium voluptatum deleniti atque corrupti quos dolores et quas molestias excepturi sint occaecati cupiditate non provident, similique sunt in culpa qui officia deserunt mollitia animi.",
-    "Excepteur sint occaecat cupidatat non proident, sunt in culpa qui officia deserunt mollit anim id est laborum. Temporibus autem quibusdam et aut officiis debitis aut rerum necessitatibus saepe eveniet ut et voluptates repudiandae sint et molestiae non recusandae. Itaque earum rerum hic tenetur a sapiente delectus.",
-    "Sed ut perspiciatis unde omnis iste natus error sit voluptatem accusantium doloremque laudantium. Nam libero tempore, cum soluta nobis est eligendi optio cumque nihil impedit quo minus id quod maxime placeat facere possimus, omnis voluptas assumenda est, omnis dolor repellendus.",
-    "Totam rem aperiam, eaque ipsa quae ab illo inventore veritatis et quasi architecto beatae vitae dicta sunt. Et harum quidem rerum facilis est et expedita distinctio. Nam libero tempore, cum soluta nobis est eligendi optio cumque nihil impedit quo minus id quod maxime placeat facere possimus.",
-    "Nemo enim ipsam voluptatem quia voluptas sit aspernatur aut odit aut fugit, sed quia consequuntur magni dolores. Neque porro quisquam est, qui dolorem ipsum quia dolor sit amet, consectetur, adipisci velit, sed quia non numquam eius modi tempora incidunt ut labore et dolore magnam aliquam quaerat voluptatem.",
-    "Neque porro quisquam est, qui dolorem ipsum quia dolor sit amet, consectetur, adipisci velit. Ut enim ad minima veniam, quis nostrum exercitationem ullam corporis suscipit laboriosam, nisi ut aliquid ex ea commodi consequatur? Quis autem vel eum iure reprehenderit qui in ea voluptate velit esse quam nihil molestiae consequatur.",
-    "At vero eos et accusamus et iusto odio dignissimos ducimus qui blanditiis praesentium voluptatum deleniti atque corrupti. Vel illum qui dolorem eum fugiat quo voluptas nulla pariatur? At vero eos et accusamus et iusto odio dignissimos ducimus qui blanditiis praesentium voluptatum deleniti atque corrupti quos dolores.",
-    "Et harum quidem rerum facilis est et expedita distinctio. Nam libero tempore, cum soluta nobis est eligendi optio. Temporibus autem quibusdam et aut officiis debitis aut rerum necessitatibus saepe eveniet ut et voluptates repudiandae sint et molestiae non recusandae.",
-    "Temporibus autem quibusdam et aut officiis debitis aut rerum necessitatibus saepe eveniet ut et voluptates repudiandae. Itaque earum rerum hic tenetur a sapiente delectus, ut aut reiciendis voluptatibus maiores alias consequatur aut perferendis doloribus asperiores repellat.",
-    "Itaque earum rerum hic tenetur a sapiente delectus, ut aut reiciendis voluptatibus maiores alias consequatur aut perferendis. Sed ut perspiciatis unde omnis iste natus error sit voluptatem accusantium doloremque laudantium, totam rem aperiam, eaque ipsa quae ab illo inventore veritatis."
-  ];
->>>>>>> f8896f7e
 
 
   // Handle escape key to close expanded post
