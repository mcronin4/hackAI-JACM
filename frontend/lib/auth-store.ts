--- conflicted
+++ resolved
@@ -14,13 +14,9 @@
   resetAuthState: () => void
 }
 
-<<<<<<< HEAD
 type SetState = (partial: Partial<AuthState> | ((state: AuthState) => Partial<AuthState>)) => void
 
 export const useAuthStore = create<AuthState>((set: SetState) => ({
-=======
-export const useAuthStore = create<AuthState>((set) => ({
->>>>>>> 9ce47994
   user: null,
   isLoggedIn: false,
   isLoading: false,
@@ -31,6 +27,7 @@
     try {
       // Check if X handle already exists
       const { data: existingUser } = await supabase
+      const { data: existingUser } = await supabase
         .from('user_info')
         .select('x_handle')
         .eq('x_handle', xHandle)
@@ -42,6 +39,7 @@
       }
 
       // Check if email already exists
+      const { data: existingEmail } = await supabase
       const { data: existingEmail } = await supabase
         .from('user_info')
         .select('email')
